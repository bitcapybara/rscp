--- conflicted
+++ resolved
@@ -6,10 +6,5 @@
 
 [workspace.dependencies]
 log = "0.4.19"
-<<<<<<< HEAD
-tokio = "1.28.2"
 openssl = { version = "0.10.55", features = ["vendored"] }
-=======
-tokio = "1.29.0"
-openssl = { version = "0.10.54", features = ["vendored"] }
->>>>>>> 693fd9c3
+tokio = "1.29.0"